/**
 * Copyright 2016 Pinterest, Inc.
 * <p>
 * Licensed under the Apache License, Version 2.0 (the "License");
 * you may not use this file except in compliance with the License.
 * You may obtain a copy of the License at
 * <p>
 * http://www.apache.org/licenses/LICENSE-2.0
 * <p>
 * Unless required by applicable law or agreed to in writing, software
 * distributed under the License is distributed on an "AS IS" BASIS,
 * WITHOUT WARRANTIES OR CONDITIONS OF ANY KIND, either express or implied.
 * See the License for the specific language governing permissions and
 * limitations under the License.
 */
package com.pinterest.deployservice.bean;

import com.pinterest.deployservice.common.DeployInternalException;
import com.fasterxml.jackson.annotation.JsonProperty;
import org.apache.commons.lang.builder.ReflectionToStringBuilder;
import org.apache.commons.lang.StringEscapeUtils;
import org.hibernate.validator.constraints.NotEmpty;
import org.hibernate.validator.constraints.Range;

import java.io.Serializable;
import javax.validation.constraints.Pattern;

/**
 * Keep the bean and table in sync
 * <p>
 * CREATE TABLE environs (
 * env_id        VARCHAR(22)         NOT NULL,
 * env_name      VARCHAR(64)         NOT NULL,
 * stage_name    VARCHAR(64)         NOT NULL,
 * env_state     VARCHAR(32)         NOT NULL,
 * description   VARCHAR(1024),
 * build_name    VARCHAR(64),
 * branch        VARCHAR(64),
 * chatroom      VARCHAR(128),
 * deploy_id     VARCHAR(22),
 * deploy_type   VARCHAR(32),
 * max_parallel  INT                 NOT NULL,
 * priority      VARCHAR(16)         NOT NULL,
 * system_priority  INT,
 * stuck_th      INT                 NOT NULL,
 * success_th    INT                 NOT NULL,
 * adv_config_id VARCHAR(22),
 * sc_config_id  VARCHAR(22),
 * last_operator VARCHAR(64)         NOT NULL,
 * last_update   BIGINT              NOT NULL,
 * acc_type      VARCHAR(32)         NOT NULL,
 * email_recipients VARCHAR(1024),
 * watch_recipients VARCHAR(1024),
 * metrics_config_id VARCHAR(22),
 * alarm_config_id     VARCHAR(22),
 * webhooks_config_id  VARCHAR(22),
 * max_deploy_num      INT           NOT NULL,
 * max_deploy_day      INT           NOT NULL,
 * is_docker           TINYINT(1)    DEFAULT 0,
 * max_parallel_pct    TINYINT(1)    NOT NULL DEFAULT 0,
 * state               VARCHAR(32)         NOT NULL,
 * cluster_name        VARCHAR(128)
 * max_parallel_rp     INT           NOT NULL DEFAULT 1,
 * schedule_id         VARCHAR(22)   DEFAULT NULL,
 * deploy_constraint_id VARCHAR(22)   DEFAULT NULL,
 * external_id CHAR(36),
 * allow_private_build TINYINT(1)    DEFAULT 0,
 * ensure_trusted_build TINYINT(1)    DEFAULT 0,
 * stage_type VARCHAR(32) NOT NULL DEFAULT PRODUCTION,
 * <p>
 * PRIMARY KEY   (env_id)
 * );
 */
public class EnvironBean implements Updatable, Serializable {
    @JsonProperty("id")
    private String env_id;

    @NotEmpty
    @Pattern(regexp="^[A-Za-z0-9_\\-]*$", message="must match {regexp}")
    @JsonProperty("envName")
    private String env_name;

    @NotEmpty
    @Pattern(regexp="^[A-Za-z0-9_\\-]*$", message="must match {regexp}")
    @JsonProperty("stageName")
    private String stage_name;

    @JsonProperty("envState")
    private EnvState env_state;

    @JsonProperty("description")
    private String description;

    @JsonProperty("buildName")
    @Pattern(regexp="^[A-Za-z0-9_\\.\\/\\-]*$", message="must match {regexp}")
    private String build_name;

    @JsonProperty("branch")
    @Pattern(regexp="^[A-Za-z0-9_\\:\\.\\,\\/\\-]*$", message="must match {regexp}")
    private String branch;

    @JsonProperty("chatroom")
<<<<<<< HEAD
    @Pattern(regexp="^[A-Za-z0-9_\s\\#\\,\\-]*$", message="must match {regexp}")
=======
    @Pattern(regexp="^[A-Za-z0-9_ \\#\\,\\-]*$", message="must match {regexp}")
>>>>>>> 9b968293
    private String chatroom;

    @JsonProperty("deployId")
    private String deploy_id;

    @JsonProperty("deployType")
    private DeployType deploy_type;

    @JsonProperty("maxParallel")
    private Integer max_parallel;

    @JsonProperty("priority")
    private DeployPriority priority;

    @JsonProperty("systemPriority")
    private Integer system_priority;

    @JsonProperty("stuckThreshold")
    private Integer stuck_th;

    @JsonProperty("successThreshold")
    private Integer success_th;

    @JsonProperty("advancedConfigId")
    private String adv_config_id;

    @JsonProperty("scriptConfigId")
    private String sc_config_id;

    @JsonProperty("lastOperator")
    private String last_operator;

    @JsonProperty("lastUpdate")
    private Long last_update;

    @JsonProperty("acceptanceType")
    private AcceptanceType accept_type;

    @JsonProperty("emailRecipients")
    private String email_recipients;

    @JsonProperty("notifyAuthors")
    private Boolean notify_authors;

    @JsonProperty("watchRecipients")
    private String watch_recipients;

    @JsonProperty("metricsConfigId")
    private String metrics_config_id;

    @JsonProperty("alarmConfigId")
    private String alarm_config_id;

    @JsonProperty("webhooksConfigId")
    private String webhooks_config_id;

    @JsonProperty("maxDeployNum")
    private Integer max_deploy_num;

    @JsonProperty("maxDeployDay")
    private Integer max_deploy_day;

    @JsonProperty("isDocker")
    private Boolean is_docker;

    @Range(min = 0, max = 100)
    @JsonProperty("maxParallelPct")
    private Integer max_parallel_pct;

    @JsonProperty("state")
    private EnvironState state;

    @JsonProperty("clusterName")
    private String cluster_name;

    @JsonProperty("maxParallelRp")
    private Integer max_parallel_rp;

    @JsonProperty("overridePolicy")
    private OverridePolicy override_policy;

    @JsonProperty("scheduleId")
    private String schedule_id;

    @JsonProperty("deployConstraintId")
    private String deploy_constraint_id;

    @JsonProperty("externalId")
    private String external_id;

    @JsonProperty("allowPrivateBuild")
    private Boolean allow_private_build;

    @JsonProperty("ensureTrustedBuild")
    private Boolean ensure_trusted_build;

    @JsonProperty("stageType")
    private EnvType stage_type;

    public String getWebhooks_config_id() {
        return webhooks_config_id;
    }

    public void setWebhooks_config_id(String webhook_config_id) {
        this.webhooks_config_id = webhook_config_id;
    }

    public String getEnv_id() {
        return env_id;
    }

    public void setEnv_id(String env_id) {
        this.env_id = env_id;
    }

    public String getEnv_name() {
        return env_name;
    }

    public void setEnv_name(String env_name) {
        this.env_name = env_name;
    }

    public String getStage_name() {
        return stage_name;
    }

    public void setStage_name(String stage_name) {
        this.stage_name = stage_name;
    }

    public String getDescription() {
        return description;
    }

    public void setDescription(String description) {
        // Escape user input which could contain injected Javascript
        this.description = StringEscapeUtils.escapeHtml(this.description);
    }

    public String getBuild_name() {
        return build_name;
    }

    public void setBuild_name(String build_name) {
        this.build_name = build_name;
    }

    public String getBranch() {
        return branch;
    }

    public void setBranch(String branch) {
        this.branch = branch;
    }

    public String getChatroom() {
        return chatroom;
    }

    public void setChatroom(String chatroom) {
        this.chatroom = chatroom;
    }

    public String getDeploy_id() {
        return deploy_id;
    }

    public void setDeploy_id(String deploy_id) {
        this.deploy_id = deploy_id;
    }

    public Integer getMax_parallel() {
        return max_parallel;
    }

    public void setMax_parallel(Integer max_parallel) {
        this.max_parallel = max_parallel;
    }

    public Integer getStuck_th() {
        return stuck_th;
    }

    public void setStuck_th(Integer stuck_th) {
        this.stuck_th = stuck_th;
    }

    public Integer getSuccess_th() {
        return success_th;
    }

    public void setSuccess_th(Integer success_th) {
        this.success_th = success_th;
    }

    public String getAdv_config_id() {
        return adv_config_id;
    }

    public void setAdv_config_id(String adv_config_id) {
        this.adv_config_id = adv_config_id;
    }

    public String getSc_config_id() {
        return sc_config_id;
    }

    public void setSc_config_id(String sc_config_id) {
        this.sc_config_id = sc_config_id;
    }

    public String getLast_operator() {
        return last_operator;
    }

    public void setLast_operator(String last_operator) {
        this.last_operator = last_operator;
    }

    public Long getLast_update() {
        return last_update;
    }

    public void setLast_update(Long last_update) {
        this.last_update = last_update;
    }

    public EnvState getEnv_state() {
        return env_state;
    }

    public void setEnv_state(EnvState env_state) {
        this.env_state = env_state;
    }

    public DeployType getDeploy_type() {
        return deploy_type;
    }

    public void setDeploy_type(DeployType deploy_type) {
        this.deploy_type = deploy_type;
    }

    public DeployPriority getPriority() {
        return priority;
    }

    public void setPriority(DeployPriority priority) {
        this.priority = priority;
    }

    public Integer getSystem_priority() {
        return system_priority;
    }

    public void setSystem_priority(Integer system_priority) {
        this.system_priority = system_priority;
    }

    public AcceptanceType getAccept_type() {
        return accept_type;
    }

    public void setAccept_type(AcceptanceType accept_type) {
        this.accept_type = accept_type;
    }

    public String getEmail_recipients() {
        return email_recipients;
    }

    public void setEmail_recipients(String email_recipients) {
        this.email_recipients = email_recipients;
    }

    public boolean getNotify_authors() {
        return notify_authors;
    }

    public void setNotify_authors(boolean notify_authors) {
        this.notify_authors = notify_authors;
    }

    public String getWatch_recipients() {
        return watch_recipients;
    }

    public void setWatch_recipients(String watch_recipients) {
        this.watch_recipients = watch_recipients;
    }

    public String getMetrics_config_id() {
        return metrics_config_id;
    }

    public void setMetrics_config_id(String metrics_config_id) {
        this.metrics_config_id = metrics_config_id;
    }

    public String getAlarm_config_id() {
        return alarm_config_id;
    }

    public void setAlarm_config_id(String alarm_config_id) {
        this.alarm_config_id = alarm_config_id;
    }

    public Integer getMax_deploy_num() {
        return max_deploy_num;
    }

    public void setMax_deploy_num(Integer max_deploy_num) {
        this.max_deploy_num = max_deploy_num;
    }

    public Integer getMax_deploy_day() {
        return max_deploy_day;
    }

    public void setMax_deploy_day(Integer max_deploy_day) {
        this.max_deploy_day = max_deploy_day;
    }

    public Boolean getIs_docker() {
        return is_docker;
    }

    public void setIs_docker(Boolean is_docker) {
        this.is_docker = is_docker;
    }

    public Integer getMax_parallel_pct() {
        return max_parallel_pct;
    }

    public void setMax_parallel_pct(Integer max_parallel_pct) {
        this.max_parallel_pct = max_parallel_pct;
    }

    public EnvironState getState() {
        return state;
    }

    public void setState(EnvironState state) {
        this.state = state;
    }

    public String getCluster_name() {
        return cluster_name;
    }

    public void setCluster_name(String cluster_name) {
        this.cluster_name = cluster_name;
    }

    public Integer getMax_parallel_rp() {
        return max_parallel_rp;
    }

    public void setMax_parallel_rp(Integer max_parallel_rp) {
        this.max_parallel_rp = max_parallel_rp;
    }

    public OverridePolicy getOverride_policy() {
        return override_policy;
    }

    public void setOverride_policy(OverridePolicy override_policy) {
        this.override_policy = override_policy;
    }

    public String getSchedule_id() {
        return schedule_id;
    }

    public void setSchedule_id(String schedule_id) {
        this.schedule_id = schedule_id;
    }

    public String getDeploy_constraint_id() {
        return deploy_constraint_id;
    }

    public void setDeploy_constraint_id(String deploy_constraint_id) {
        this.deploy_constraint_id = deploy_constraint_id;
    }

    public String getExternal_id() {
        return external_id;
    }

    public void setExternal_id(String external_id) {
        this.external_id = external_id;
    }

    public Boolean getAllow_private_build() {
        return allow_private_build;
    }

    public void setAllow_private_build(Boolean allow_private_build) {
        this.allow_private_build = allow_private_build;
    }

    public Boolean getEnsure_trusted_build() {
        return ensure_trusted_build;
    }

    public void setEnsure_trusted_build(Boolean ensure_trusted_build) {
        this.ensure_trusted_build = ensure_trusted_build;
    }

    public EnvType getStage_type() {
        return stage_type;
    }

    public void setStage_type(EnvType stage_type) {
        this.stage_type = stage_type;
    }

    @Override
    public SetClause genSetClause() {
        SetClause clause = new SetClause();
        clause.addColumn("env_id", env_id);
        clause.addColumn("env_name", env_name);
        clause.addColumn("stage_name", stage_name);
        clause.addColumn("env_state", env_state);
        clause.addColumn("description", description);
        clause.addColumn("build_name", build_name);
        clause.addColumn("branch", branch);
        clause.addColumn("chatroom", chatroom);
        clause.addColumn("deploy_id", deploy_id);
        clause.addColumn("deploy_type", deploy_type);
        clause.addColumn("max_parallel", max_parallel);
        clause.addColumn("priority", priority);
        clause.addColumn("system_priority", system_priority);
        clause.addColumn("stuck_th", stuck_th);
        clause.addColumn("success_th", success_th);
        clause.addColumn("adv_config_id", adv_config_id);
        clause.addColumn("sc_config_id", sc_config_id);
        clause.addColumn("last_operator", last_operator);
        clause.addColumn("last_update", last_update);
        clause.addColumn("accept_type", accept_type);
        clause.addColumn("email_recipients", email_recipients);
        clause.addColumn("notify_authors", notify_authors);
        clause.addColumn("watch_recipients", watch_recipients);
        clause.addColumn("metrics_config_id", metrics_config_id);
        clause.addColumn("alarm_config_id", alarm_config_id);
        clause.addColumn("webhooks_config_id", webhooks_config_id);
        clause.addColumn("max_deploy_num", max_deploy_num);
        clause.addColumn("max_deploy_day", max_deploy_day);
        clause.addColumn("is_docker", is_docker);
        clause.addColumn("max_parallel_pct", max_parallel_pct);
        clause.addColumn("state", state);
        clause.addColumn("cluster_name", cluster_name);
        clause.addColumn("max_parallel_rp", max_parallel_rp);
        clause.addColumn("override_policy", override_policy);
        clause.addColumn("schedule_id", schedule_id);
        clause.addColumn("deploy_constraint_id", deploy_constraint_id);
        clause.addColumn("external_id", external_id);
        clause.addColumn("allow_private_build", allow_private_build);
        clause.addColumn("ensure_trusted_build", ensure_trusted_build);
        clause.addColumn("stage_type", stage_type);
        return clause;
    }

    @Override
    public String toString() {
        return ReflectionToStringBuilder.toString(this);
    }

}<|MERGE_RESOLUTION|>--- conflicted
+++ resolved
@@ -100,11 +100,7 @@
     private String branch;
 
     @JsonProperty("chatroom")
-<<<<<<< HEAD
-    @Pattern(regexp="^[A-Za-z0-9_\s\\#\\,\\-]*$", message="must match {regexp}")
-=======
     @Pattern(regexp="^[A-Za-z0-9_ \\#\\,\\-]*$", message="must match {regexp}")
->>>>>>> 9b968293
     private String chatroom;
 
     @JsonProperty("deployId")

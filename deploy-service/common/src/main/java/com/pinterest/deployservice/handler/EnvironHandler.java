--- conflicted
+++ resolved
@@ -94,11 +94,7 @@
         }
 
         if (envBean.getStage_type() == null) {
-<<<<<<< HEAD
-            envBean.setStage_type(EnvType.PRODUCTION);
-=======
             envBean.setStage_type(EnvType.production);
->>>>>>> 37bf99db
         }
 
         envBean.setLast_operator(operator);

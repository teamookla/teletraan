/**
 * Copyright 2016 Pinterest, Inc.
 *
 * Licensed under the Apache License, Version 2.0 (the "License");
 * you may not use this file except in compliance with the License.
 * You may obtain a copy of the License at
 *  
 *     http://www.apache.org/licenses/LICENSE-2.0
 *    
 * Unless required by applicable law or agreed to in writing, software
 * distributed under the License is distributed on an "AS IS" BASIS,
 * WITHOUT WARRANTIES OR CONDITIONS OF ANY KIND, either express or implied.
 * See the License for the specific language governing permissions and
 * limitations under the License.
 */
package com.pinterest.deployservice.common;

import com.pinterest.deployservice.bean.*;

public class Constants {
    public static final DeployPriority DEFAULT_PRIORITY = DeployPriority.NORMAL;
    public static final AcceptanceStatus DEFAULT_ACCEPTANCE_STATUS = AcceptanceStatus.PENDING_DEPLOY;
    public static final PromoteType DEFAULT_PROMOTE_TYPE = PromoteType.MANUAL;
    public static final PromoteFailPolicy DEFAULT_PROMOTE_FAIL_POLICY = PromoteFailPolicy.CONTINUE;
    public static final PromoteDisablePolicy DEFAULT_PROMOTE_DISABLE_POLICY = PromoteDisablePolicy.AUTO;
    public static final OverridePolicy DEFAULT_OVERRIDE_POLICY = OverridePolicy.OVERRIDE;
    public static final AcceptanceType DEFAULT_ACCEPTANCE_TYPE = AcceptanceType.AUTO;
<<<<<<< HEAD
    public static final EnvType DEFAULT_STAGE_TYPE = EnvType.PRODUCTION;
=======
    public static final EnvType DEFAULT_STAGE_TYPE = EnvType.production;
>>>>>>> 37bf99db

    public static final int DEFAULT_MAX_PARALLEL_HOSTS = 1;
    public static final int DEFAULT_SUCCESS_THRESHOLD = 100;
    public static final int DEFAULT_STUCK_THRESHOLD = 600;
    public static final String SYSTEM_OPERATOR = "system";
    public static final String BUILD_STAGE = "BUILD";
    public static final String DEFAULT_BRANCH_NAME = "master";
    public static final int DEFAULT_MAX_PROMOTE_QUEUE_SIZE = 10;
    public static final int DEFAULT_PROMOTE_QUEUE_SIZE = 1;
    public static final int DEFAULT_PROMOTE_DELAY_MINUTES = 0;
    public static final String AUTO_PROMOTER_NAME = "AutoPromoter";
    public static final int DEFAULT_DEPLOY_NUM = 5000;
    public static final int DEFAULT_DEPLOY_DAY = 365;

    // TODO this is a hack to use NULL represent host with not group info
    // Ideally we use database value NULL, but it will break a lot of existing
    // functions, need to revisit
    public static final String NULL_HOST_GROUP = "NULL";

    public static final String CONFIG_TYPE_ENV = "Deploy Env Config Change";
    public static final String TYPE_ENV_GENERAL = "Env General Config";
    public static final String TYPE_ENV_PROMOTE = "Env Promote Config";
    public static final String TYPE_ENV_SCRIPT = "Env Script Config";
    public static final String TYPE_ENV_ADVANCED = "Env Advanced Config";
    public static final String TYPE_ENV_HOST_CAPACITY = "Env Host Capacity Config";
    public static final String TYPE_ENV_GROUP_CAPACITY = "Env Group Capacity Config";
    public static final String TYPE_ENV_SHARD_CAPACITY = "Env Shard Capacity Config";
    public static final String TYPE_ENV_METRIC = "Env Metrics Config";
    public static final String TYPE_ENV_ALARM = "Env Alarm Config";
    public static final String TYPE_ENV_WEBHOOK = "Env Webhook Config";
    public static final String TYPE_ENV_ACTION = "Env Action";
    public static final String TYPE_HOST_ACTION = "Host Action";

    public static final String CLIENT_ERROR_SHORT = "short";
}<|MERGE_RESOLUTION|>--- conflicted
+++ resolved
@@ -25,11 +25,7 @@
     public static final PromoteDisablePolicy DEFAULT_PROMOTE_DISABLE_POLICY = PromoteDisablePolicy.AUTO;
     public static final OverridePolicy DEFAULT_OVERRIDE_POLICY = OverridePolicy.OVERRIDE;
     public static final AcceptanceType DEFAULT_ACCEPTANCE_TYPE = AcceptanceType.AUTO;
-<<<<<<< HEAD
-    public static final EnvType DEFAULT_STAGE_TYPE = EnvType.PRODUCTION;
-=======
     public static final EnvType DEFAULT_STAGE_TYPE = EnvType.production;
->>>>>>> 37bf99db
 
     public static final int DEFAULT_MAX_PARALLEL_HOSTS = 1;
     public static final int DEFAULT_SUCCESS_THRESHOLD = 100;
